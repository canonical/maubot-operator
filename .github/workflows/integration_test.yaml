--- conflicted
+++ resolved
@@ -8,23 +8,15 @@
     uses: canonical/operator-workflows/.github/workflows/integration_test.yaml@main
     secrets: inherit
     with:
-<<<<<<< HEAD
-      modules: '["test_charm", "test_e2e_stable"]'
+      modules: '["test_charm"]'
       channel: 1.34-classic/stable
       juju-channel: 3/stable
       self-hosted-runner: true
       self-hosted-runner-label: "xlarge"
       use-canonical-k8s: true
       provider: 'k8s'
-=======
-      channel: 1.28-strict/stable
-      charmcraft-channel: latest/edge
-      juju-channel: 3.4/stable
-      self-hosted-runner: false
-      self-hosted-runner-label: "edge"
   allure-report:
     if: always() && !cancelled()
     needs:
       - integration-tests
-    uses: canonical/operator-workflows/.github/workflows/allure_report.yaml@main
->>>>>>> e462b2f0
+    uses: canonical/operator-workflows/.github/workflows/allure_report.yaml@main