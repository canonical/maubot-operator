<<<<<<< HEAD
*       @amandahla @DeeKay3 @srbouffard @nrobinaubertin
=======
*       @amandahla  @DeeKay3 @srbouffard @nrobinaubertin
docs/*	@erinecon
docs/changelog.md @amandahla  @DeeKay3 @srbouffard @nrobinaubertin
>>>>>>> 1d788296
requirements.txt	@canonical/is-charms<|MERGE_RESOLUTION|>--- conflicted
+++ resolved
@@ -1,8 +1,4 @@
-<<<<<<< HEAD
-*       @amandahla @DeeKay3 @srbouffard @nrobinaubertin
-=======
 *       @amandahla  @DeeKay3 @srbouffard @nrobinaubertin
 docs/*	@erinecon
 docs/changelog.md @amandahla  @DeeKay3 @srbouffard @nrobinaubertin
->>>>>>> 1d788296
 requirements.txt	@canonical/is-charms