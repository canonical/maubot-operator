#!/usr/bin/env python3

# Copyright 2024 Canonical Ltd.
# See LICENSE file for licensing details.

"""Integration tests."""

import logging

import pytest
import requests
from pytest_operator.plugin import OpsTest

logger = logging.getLogger(__name__)


@pytest.mark.abort_on_fail
async def test_build_and_deploy(
    ops_test: OpsTest,
    pytestconfig: pytest.Config,
):
    """
    arrange: set up the test Juju model.
    act: build and deploy the Maubot charm, check if is blocked and deploy postgresql.
    assert: the Maubot charm becomes active once is integrated with postgresql.
        Charm is still active after integrating it with Nginx and the request
        is successful.
    """
    charm = pytestconfig.getoption("--charm-file")
    maubot_image = pytestconfig.getoption("--maubot-image")
    assert maubot_image
    if not charm:
        charm = await ops_test.build_charm(".")
    assert ops_test.model
    maubot = await ops_test.model.deploy(f"./{charm}", resources={"maubot-image": maubot_image})

    await ops_test.model.wait_for_idle(timeout=600, status="blocked")

    postgresql_k8s = await ops_test.model.deploy("postgresql-k8s", channel="14/stable", trust=True)
    await ops_test.model.wait_for_idle(timeout=900)
    await ops_test.model.add_relation(maubot.name, postgresql_k8s.name)
    await ops_test.model.wait_for_idle(timeout=900, status="active")

    nginx_ingress_integrator = await ops_test.model.deploy(
        "nginx-ingress-integrator",
        channel="edge",
        config={
            "path-routes": "/",
            "service-hostname": "maubot.local",
            "service-namespace": ops_test.model.name,
            "service-name": "maubot",
        },
        trust=True,
    )
    await ops_test.model.add_relation(maubot.name, nginx_ingress_integrator.name)

    await ops_test.model.wait_for_idle(timeout=600, status="active")

    response = requests.get(
        "http://127.0.0.1/_matrix/maubot/manifest.json",
        timeout=5,
        headers={"Host": "maubot.local"},
    )
    assert response.status_code == 200
    assert "Maubot Manager" in response.text


<<<<<<< HEAD
async def test_create_admin_action_success(ops_test: OpsTest):
    """
    arrange: Maubot charm integrated with PostgreSQL.
    act: run the create-admin action.
    assert: the action results contains a password.
    """
    name = "test"
    assert ops_test.model
    unit = ops_test.model.applications["maubot"].units[0]

    action = await unit.run_action("create-admin", name=name)
    await action.wait()

    assert "password" in action.results
    password = action.results["password"]
    response = requests.post(
        "http://127.0.0.1/_matrix/maubot/v1/auth/login",
        timeout=5,
        headers={"Host": "maubot.local"},
        data=f'{{"username":"{name}","password":"{password}"}}',
    )
    assert response.status_code == 200
    assert "token" in response.text


@pytest.mark.parametrize(
    "name,expected_message",
    [
        pytest.param("root", "root is reserved, please choose a different name", id="root"),
        pytest.param("test", "test already exists", id="user_exists"),
    ],
)
async def test_create_admin_action_failed(name: str, expected_message: str, ops_test: OpsTest):
    """
    arrange: Maubot charm integrated with PostgreSQL.
    act: run the create-admin action.
    assert: the action results fails.
    """
    assert ops_test.model
    unit = ops_test.model.applications["maubot"].units[0]

    action = await unit.run_action("create-admin", name=name)
    await action.wait()

    assert "error" in action.results
    error = action.results["error"]
    assert error == expected_message
=======
@pytest.mark.abort_on_fail
async def test_public_url_config(
    ops_test: OpsTest,
):
    """
    arrange: Maubot is active and paths.json contains default value.
    act: change public_url with a different path called /internal/.
    assert: api_path contains the extra subpath /internal/ extracted from the
        public_url.
    """
    response = requests.get(
        "http://127.0.0.1/_matrix/maubot/paths.json",
        timeout=5,
        headers={"Host": "maubot.local"},
    )
    assert response.status_code == 200
    data = response.json()
    assert "api_path" in data
    assert data["api_path"] == "/_matrix/maubot/v1"

    assert ops_test.model
    application = ops_test.model.applications["maubot"]
    await application.set_config({"public-url": "http://foo.com/internal/"})
    await ops_test.model.wait_for_idle(timeout=600, status="active")

    response = requests.get(
        "http://127.0.0.1/_matrix/maubot/paths.json",
        timeout=5,
        headers={"Host": "maubot.local"},
    )
    assert response.status_code == 200
    data = response.json()
    assert "api_path" in data
    assert data["api_path"] == "/internal/_matrix/maubot/v1"
>>>>>>> 76c0e61c
<|MERGE_RESOLUTION|>--- conflicted
+++ resolved
@@ -65,7 +65,6 @@
     assert "Maubot Manager" in response.text
 
 
-<<<<<<< HEAD
 async def test_create_admin_action_success(ops_test: OpsTest):
     """
     arrange: Maubot charm integrated with PostgreSQL.
@@ -113,7 +112,8 @@
     assert "error" in action.results
     error = action.results["error"]
     assert error == expected_message
-=======
+
+
 @pytest.mark.abort_on_fail
 async def test_public_url_config(
     ops_test: OpsTest,
@@ -147,5 +147,4 @@
     assert response.status_code == 200
     data = response.json()
     assert "api_path" in data
-    assert data["api_path"] == "/internal/_matrix/maubot/v1"
->>>>>>> 76c0e61c
+    assert data["api_path"] == "/internal/_matrix/maubot/v1"