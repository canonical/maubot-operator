#!/usr/bin/env python3

# Copyright 2024 Canonical Ltd.
# See LICENSE file for licensing details.

"""Integration tests."""

import logging

import pytest
from pytest_operator.plugin import OpsTest

logger = logging.getLogger(__name__)


@pytest.mark.abort_on_fail
async def test_build_and_deploy(
    ops_test: OpsTest,
    pytestconfig: pytest.Config,
):
    """
    arrange: set up the test Juju model.
    act: build and deploy the Maubot charm, check if is blocked and deploy postgresql.
    assert: the Maubot charm becomes active once is integrated with postgresql.
    """
    charm = pytestconfig.getoption("--charm-file")
    maubot_image = pytestconfig.getoption("--maubot-image")
    assert maubot_image
    if not charm:
        charm = await ops_test.build_charm(".")
    assert ops_test.model
    maubot = await ops_test.model.deploy(f"./{charm}", resources={"maubot-image": maubot_image})
<<<<<<< HEAD
    await ops_test.model.wait_for_idle(timeout=600, status="blocked")

    postgresql_k8s = await ops_test.model.deploy("postgresql-k8s", channel="14/stable", trust=True)
    await ops_test.model.wait_for_idle(timeout=900)
    await ops_test.model.add_relation(maubot.name, postgresql_k8s.name)

    await ops_test.model.wait_for_idle(timeout=900, status="active")
=======
    nginx_ingress_integrator = await ops_test.model.deploy(
        "nginx-ingress-integrator",
        channel="edge",
        config={
            "path-routes": "/",
            "service-hostname": "maubot.local",
            "service-namespace": ops_test.model.name,
            "service-name": "maubot",
        },
        trust=True,
    )
    await ops_test.model.add_relation(maubot.name, nginx_ingress_integrator.name)
    await ops_test.model.wait_for_idle(timeout=600, status="active")
>>>>>>> 6dc01172
<|MERGE_RESOLUTION|>--- conflicted
+++ resolved
@@ -22,6 +22,7 @@
     arrange: set up the test Juju model.
     act: build and deploy the Maubot charm, check if is blocked and deploy postgresql.
     assert: the Maubot charm becomes active once is integrated with postgresql.
+        Charm is still active after integrating it with Nginx.
     """
     charm = pytestconfig.getoption("--charm-file")
     maubot_image = pytestconfig.getoption("--maubot-image")
@@ -30,15 +31,14 @@
         charm = await ops_test.build_charm(".")
     assert ops_test.model
     maubot = await ops_test.model.deploy(f"./{charm}", resources={"maubot-image": maubot_image})
-<<<<<<< HEAD
+
     await ops_test.model.wait_for_idle(timeout=600, status="blocked")
 
     postgresql_k8s = await ops_test.model.deploy("postgresql-k8s", channel="14/stable", trust=True)
     await ops_test.model.wait_for_idle(timeout=900)
     await ops_test.model.add_relation(maubot.name, postgresql_k8s.name)
+    await ops_test.model.wait_for_idle(timeout=900, status="active")
 
-    await ops_test.model.wait_for_idle(timeout=900, status="active")
-=======
     nginx_ingress_integrator = await ops_test.model.deploy(
         "nginx-ingress-integrator",
         channel="edge",
@@ -51,5 +51,5 @@
         trust=True,
     )
     await ops_test.model.add_relation(maubot.name, nginx_ingress_integrator.name)
-    await ops_test.model.wait_for_idle(timeout=600, status="active")
->>>>>>> 6dc01172
+
+    await ops_test.model.wait_for_idle(timeout=600, status="active")