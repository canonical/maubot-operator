#!/usr/bin/env python3

# Copyright 2024 Canonical Ltd.
# See LICENSE file for licensing details.

# Learn more at: https://juju.is/docs/sdk

"""Maubot charm service."""

import logging
import secrets
from typing import Any, Dict

import ops
import yaml
from charms.data_platform_libs.v0.data_interfaces import (
    DatabaseCreatedEvent,
    DatabaseEndpointsChangedEvent,
    DatabaseRequires,
)
from charms.synapse.v0.matrix_auth import MatrixAuthRequestProcessed, MatrixAuthRequires
from charms.traefik_k8s.v2.ingress import (
    IngressPerAppReadyEvent,
    IngressPerAppRequirer,
    IngressPerAppRevokedEvent,
)
from ops import pebble

logger = logging.getLogger(__name__)

MAUBOT_CONFIGURATION_PATH = "/data/config.yaml"
MAUBOT_NAME = "maubot"
NGINX_NAME = "nginx"


class MissingRelationDataError(Exception):
    """Custom exception to be raised in case of malformed/missing relation data."""

    def __init__(self, message: str, relation_name: str = "") -> None:
        """Init custom exception.

        Args:
            message: Exception message.
            relation_name: Relation name that raised the exception.
        """
        super().__init__(message)
        self.relation_name = relation_name


class EventFailError(Exception):
    """Exception raised when an event fails."""


class MaubotCharm(ops.CharmBase):
    """Maubot charm."""

    def __init__(self, *args: Any):
        """Construct.

        Args:
            args: Arguments passed to the CharmBase parent constructor.
        """
        super().__init__(*args)
        self.container = self.unit.get_container(MAUBOT_NAME)
        self.ingress = IngressPerAppRequirer(self, port=8080)
        self.postgresql = DatabaseRequires(
            self, relation_name="postgresql", database_name=self.app.name
        )
        self.matrix_auth = MatrixAuthRequires(self)
        self.framework.observe(self.on.maubot_pebble_ready, self._on_maubot_pebble_ready)
        self.framework.observe(self.on.config_changed, self._on_config_changed)
        # Actions events handlers
        self.framework.observe(self.on.create_admin_action, self._on_create_admin_action)
        # Integrations events handlers
        self.framework.observe(self.postgresql.on.database_created, self._on_database_created)
        self.framework.observe(self.postgresql.on.endpoints_changed, self._on_endpoints_changed)
        self.framework.observe(self.ingress.on.ready, self._on_ingress_ready)
        self.framework.observe(self.ingress.on.revoked, self._on_ingress_revoked)
        self.framework.observe(
            self.matrix_auth.on.matrix_auth_request_processed,
            self._on_matrix_auth_request_processed,
        )

    def _get_configuration(self) -> Dict[str, Any]:
        """Get Maubot configuration content.

        Returns:
            Maubot configuration file as a dict.
        """
        config_content = str(
            self.container.pull(MAUBOT_CONFIGURATION_PATH, encoding="utf-8").read()
        )
        return yaml.safe_load(config_content)

    def _configure_maubot(self) -> None:
        """Configure maubot."""
        commands = [
            ["cp", "--update=none", "/example-config.yaml", MAUBOT_CONFIGURATION_PATH],
            ["mkdir", "-p", "/data/plugins", "/data/trash", "/data/dbs"],
        ]
        for command in commands:
            process = self.container.exec(command, combine_stderr=True)
            process.wait()
        config = self._get_configuration()
        config["database"] = self._get_postgresql_credentials()
<<<<<<< HEAD
        config["homeservers"] = self._get_matrix_credentials()
=======
        self.container.push(MAUBOT_CONFIGURATION_PATH, yaml.safe_dump(config))
>>>>>>> f001b0cd
        config["server"]["public_url"] = self.config.get("public-url")
        self.container.push("/data/config.yaml", yaml.safe_dump(config))

    def _reconcile(self) -> None:
        # Ignoring DC050 for now since RuntimeError is handled/re-raised only
        # because a Harness issue.
        """Reconcile workload configuration."""  # noqa: DCO050
        self.unit.status = ops.MaintenanceStatus()
        if not self.container.can_connect():
            return
        try:
<<<<<<< HEAD
            self._configure_maubot(container)
        except MissingRelationDataError as e:
            self.unit.status = ops.BlockedStatus(f"{e.relation_name} integration is required")
            try:
                container.stop(MAUBOT_NAME)
            except RuntimeError as re:
                if str(re) == '400 Bad Request: service "maubot" does not exist':
                    # Remove this once Harness is fixed
                    # See https://github.com/canonical/operator/issues/1310
                    pass
                else:
                    raise re
            except (ops.pebble.ChangeError, ops.pebble.APIError) as pe:
                logging.exception("failed to stop maubot", exc_info=pe)
=======
            self._configure_maubot()
        except MissingPostgreSQLRelationDataError:
            self.unit.status = ops.BlockedStatus("postgresql integration is required")
>>>>>>> f001b0cd
            return
        self.container.add_layer(MAUBOT_NAME, self._pebble_layer, combine=True)
        self.container.restart(MAUBOT_NAME)
        self.container.restart(NGINX_NAME)
        self.unit.status = ops.ActiveStatus()

    def _on_maubot_pebble_ready(self, _: ops.PebbleReadyEvent) -> None:
        """Handle maubot pebble ready event."""
        self._reconcile()

    def _on_config_changed(self, _: ops.ConfigChangedEvent) -> None:
        """Handle changed configuration."""
        self._reconcile()

    # Integrations events handlers
    def _on_ingress_ready(self, _: IngressPerAppReadyEvent) -> None:
        """Handle ingress ready event."""
        self._reconcile()

    def _on_ingress_revoked(self, _: IngressPerAppRevokedEvent) -> None:
        """Handle ingress revoked event."""
        self._reconcile()

<<<<<<< HEAD
=======
    # Actions events handlers
    def _on_create_admin_action(self, event: ops.ActionEvent) -> None:
        """Handle delete-profile action.

        Args:
            event: Action event.

        Raises:
            EventFailError: in case the event fails.
        """
        try:
            name = event.params["name"]
            results = {"password": "", "error": ""}
            if name == "root":
                raise EventFailError("root is reserved, please choose a different name")
            if (
                not self.container.can_connect()
                or MAUBOT_NAME not in self.container.get_plan().services
                or not self.container.get_service(MAUBOT_NAME).is_running()
            ):
                raise EventFailError("maubot is not ready")
            password = secrets.token_urlsafe(10)
            config = self._get_configuration()
            if name in config["admins"]:
                raise EventFailError(f"{name} already exists")
            config["admins"][name] = password
            self.container.push(MAUBOT_CONFIGURATION_PATH, yaml.safe_dump(config))
            self.container.restart(MAUBOT_NAME)
            results["password"] = password
            event.set_results(results)
        except EventFailError as e:
            results["error"] = str(e)
            event.set_results(results)
            event.fail(str(e))

    # Integrations events handlers
>>>>>>> f001b0cd
    def _on_database_created(self, _: DatabaseCreatedEvent) -> None:
        """Handle database created event."""
        self._reconcile()

    def _on_endpoints_changed(self, _: DatabaseEndpointsChangedEvent) -> None:
        """Handle endpoints changed event."""
        self._reconcile()

    def _on_matrix_auth_request_processed(self, _: MatrixAuthRequestProcessed) -> None:
        """Handle matrix auth request processed event."""
        self._reconcile()

    # Relation data handlers
    def _get_postgresql_credentials(self) -> str:
        """Get postgresql credentials from the postgresql integration.

        Returns:
            postgresql credentials.

        Raises:
            MissingRelationDataError: if relation is not found.
        """
        relation = self.model.get_relation("postgresql")
        if not relation or not relation.app:
            raise MissingRelationDataError(
                "No postgresql relation data", relation_name="postgresql"
            )
        endpoints = self.postgresql.fetch_relation_field(relation.id, "endpoints")
        database = self.postgresql.fetch_relation_field(relation.id, "database")
        username = self.postgresql.fetch_relation_field(relation.id, "username")
        password = self.postgresql.fetch_relation_field(relation.id, "password")

        if not endpoints:
            raise MissingRelationDataError(
                "Missing mandatory relation data", relation_name="postgresql"
            )
        primary_endpoint = endpoints.split(",")[0]
        if not all((primary_endpoint, database, username, password)):
            raise MissingRelationDataError(
                "Missing mandatory relation data", relation_name="postgresql"
            )
        return f"postgresql://{username}:{password}@{primary_endpoint}/{database}"

    def _get_matrix_credentials(self) -> dict[str, dict[str, str]]:
        """Get Matrix credentials from the matrix-auth integration.

        Returns:
            matrix credentials.

        Raises:
            MissingRelationDataError: if relation is not found.
        """
        relation = self.model.get_relation("matrix-auth")
        if not relation or not relation.app:
            logging.warning("no matrix-auth relation found, getting default matrix credentials")
            return {"matrix": {"url": "https://matrix-client.matrix.org", "secret": "null"}}
        relation_data = self.matrix_auth.get_remote_relation_data()
        homeserver = relation_data.homeserver
        shared_secret_id = relation_data.shared_secret.get_secret_value()
        if not all((homeserver, shared_secret_id)):
            raise MissingRelationDataError(
                "Missing mandatory relation data", relation_name="matrix-auth"
            )
        return {"synapse": {"url": homeserver, "secret": shared_secret_id}}

    # Properties
    @property
    def _pebble_layer(self) -> pebble.LayerDict:
        """Return a dictionary representing a Pebble layer."""
        return {
            "summary": "maubot layer",
            "description": "pebble config layer for maubot",
            "services": {
                NGINX_NAME: {
                    "override": "replace",
                    "summary": "nginx",
                    "command": "/usr/sbin/nginx",
                    "startup": "enabled",
                    "after": [MAUBOT_NAME],
                },
                MAUBOT_NAME: {
                    "override": "replace",
                    "summary": "maubot",
                    "command": "python3 -m maubot -c /data/config.yaml",
                    "startup": "enabled",
                    "working-dir": "/data",
                },
            },
        }


if __name__ == "__main__":  # pragma: nocover
    ops.main(MaubotCharm)<|MERGE_RESOLUTION|>--- conflicted
+++ resolved
@@ -103,13 +103,9 @@
             process.wait()
         config = self._get_configuration()
         config["database"] = self._get_postgresql_credentials()
-<<<<<<< HEAD
         config["homeservers"] = self._get_matrix_credentials()
-=======
+        config["server"]["public_url"] = self.config.get("public-url")
         self.container.push(MAUBOT_CONFIGURATION_PATH, yaml.safe_dump(config))
->>>>>>> f001b0cd
-        config["server"]["public_url"] = self.config.get("public-url")
-        self.container.push("/data/config.yaml", yaml.safe_dump(config))
 
     def _reconcile(self) -> None:
         # Ignoring DC050 for now since RuntimeError is handled/re-raised only
@@ -119,12 +115,11 @@
         if not self.container.can_connect():
             return
         try:
-<<<<<<< HEAD
-            self._configure_maubot(container)
+            self._configure_maubot()
         except MissingRelationDataError as e:
             self.unit.status = ops.BlockedStatus(f"{e.relation_name} integration is required")
             try:
-                container.stop(MAUBOT_NAME)
+                self.container.stop(MAUBOT_NAME)
             except RuntimeError as re:
                 if str(re) == '400 Bad Request: service "maubot" does not exist':
                     # Remove this once Harness is fixed
@@ -134,11 +129,6 @@
                     raise re
             except (ops.pebble.ChangeError, ops.pebble.APIError) as pe:
                 logging.exception("failed to stop maubot", exc_info=pe)
-=======
-            self._configure_maubot()
-        except MissingPostgreSQLRelationDataError:
-            self.unit.status = ops.BlockedStatus("postgresql integration is required")
->>>>>>> f001b0cd
             return
         self.container.add_layer(MAUBOT_NAME, self._pebble_layer, combine=True)
         self.container.restart(MAUBOT_NAME)
@@ -162,8 +152,6 @@
         """Handle ingress revoked event."""
         self._reconcile()
 
-<<<<<<< HEAD
-=======
     # Actions events handlers
     def _on_create_admin_action(self, event: ops.ActionEvent) -> None:
         """Handle delete-profile action.
@@ -200,7 +188,6 @@
             event.fail(str(e))
 
     # Integrations events handlers
->>>>>>> f001b0cd
     def _on_database_created(self, _: DatabaseCreatedEvent) -> None:
         """Handle database created event."""
         self._reconcile()
