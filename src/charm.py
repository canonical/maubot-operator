--- conflicted
+++ resolved
@@ -18,12 +18,9 @@
     DatabaseEndpointsChangedEvent,
     DatabaseRequires,
 )
-<<<<<<< HEAD
 from charms.grafana_k8s.v0.grafana_dashboard import GrafanaDashboardProvider
 from charms.prometheus_k8s.v0.prometheus_scrape import MetricsEndpointProvider
-=======
 from charms.synapse.v0.matrix_auth import MatrixAuthRequestProcessed, MatrixAuthRequires
->>>>>>> d495f508
 from charms.traefik_k8s.v2.ingress import (
     IngressPerAppReadyEvent,
     IngressPerAppRequirer,
@@ -258,7 +255,10 @@
             return {"matrix": {"url": "https://matrix-client.matrix.org", "secret": "null"}}
         relation_data = self.matrix_auth.get_remote_relation_data()
         homeserver = relation_data.homeserver
-        shared_secret_id = relation_data.shared_secret.get_secret_value()
+        # pylint does not detect get_secret_value because it is dynamically created by pydantic
+        shared_secret_id = (
+            relation_data.shared_secret.get_secret_value()  # pylint: disable=no-member
+        )
         if not all((homeserver, shared_secret_id)):
             raise MissingRelationDataError(
                 "Missing mandatory relation data", relation_name="matrix-auth"
