#!/usr/bin/env python3

# Copyright 2024 Canonical Ltd.
# See LICENSE file for licensing details.

# Learn more at: https://juju.is/docs/sdk

"""Maubot charm service."""

import logging
import secrets
from typing import Any, Dict

import ops
import yaml
from charms.data_platform_libs.v0.data_interfaces import (
    DatabaseCreatedEvent,
    DatabaseEndpointsChangedEvent,
    DatabaseRequires,
)
from charms.traefik_k8s.v2.ingress import (
    IngressPerAppReadyEvent,
    IngressPerAppRequirer,
    IngressPerAppRevokedEvent,
)
from ops import pebble

logger = logging.getLogger(__name__)

MAUBOT_NAME = "maubot"
<<<<<<< HEAD
MAUBOT_CONFIGURATION_PATH = "/data/config.yaml"
=======
NGINX_NAME = "nginx"
>>>>>>> 76c0e61c


class MissingPostgreSQLRelationDataError(Exception):
    """Custom exception to be raised in case of malformed/missing Postgresql relation data."""


class MaubotCharm(ops.CharmBase):
    """Maubot charm."""

    def __init__(self, *args: Any):
        """Construct.

        Args:
            args: Arguments passed to the CharmBase parent constructor.
        """
        super().__init__(*args)
        self.container = self.unit.get_container(MAUBOT_NAME)
        self.ingress = IngressPerAppRequirer(self, port=8080)
        self.postgresql = DatabaseRequires(
            self, relation_name="postgresql", database_name=self.app.name
        )
        self.framework.observe(self.on.maubot_pebble_ready, self._on_maubot_pebble_ready)
        self.framework.observe(self.on.config_changed, self._on_config_changed)
        # Actions events handlers
        self.framework.observe(self.on.create_admin_action, self._on_create_admin_action)
        # Integrations events handlers
        self.framework.observe(self.postgresql.on.database_created, self._on_database_created)
        self.framework.observe(self.postgresql.on.endpoints_changed, self._on_endpoints_changed)
        self.framework.observe(self.ingress.on.ready, self._on_ingress_ready)
        self.framework.observe(self.ingress.on.revoked, self._on_ingress_revoked)

    def _get_configuration(self) -> Dict[str, Any]:
        """Get Maubot configuration content.

        Returns:
            Maubot configuration file as a dict.
        """
        config_content = str(
            self.container.pull(MAUBOT_CONFIGURATION_PATH, encoding="utf-8").read()
        )
        return yaml.safe_load(config_content)

    def _configure_maubot(self) -> None:
        """Configure maubot."""
        commands = [
            ["cp", "--update=none", "/example-config.yaml", MAUBOT_CONFIGURATION_PATH],
            ["mkdir", "-p", "/data/plugins", "/data/trash", "/data/dbs"],
        ]
        for command in commands:
            process = self.container.exec(command, combine_stderr=True)
            process.wait()
        config = self._get_configuration()
        config["database"] = self._get_postgresql_credentials()
<<<<<<< HEAD
        self.container.push(MAUBOT_CONFIGURATION_PATH, yaml.safe_dump(config))
=======
        config["server"]["public_url"] = self.config.get("public-url")
        container.push("/data/config.yaml", yaml.safe_dump(config))
>>>>>>> 76c0e61c

    def _reconcile(self) -> None:
        """Reconcile workload configuration."""
        self.unit.status = ops.MaintenanceStatus()
        if not self.container.can_connect():
            return
        try:
            self._configure_maubot()
        except MissingPostgreSQLRelationDataError:
            self.unit.status = ops.BlockedStatus("postgresql integration is required")
            return
<<<<<<< HEAD
        self.container.add_layer(MAUBOT_NAME, self._pebble_layer, combine=True)
        self.container.replan()
=======
        container.add_layer(MAUBOT_NAME, self._pebble_layer, combine=True)
        container.restart(MAUBOT_NAME)
        container.restart(NGINX_NAME)
>>>>>>> 76c0e61c
        self.unit.status = ops.ActiveStatus()

    def _on_maubot_pebble_ready(self, _: ops.PebbleReadyEvent) -> None:
        """Handle maubot pebble ready event."""
        self._reconcile()

    def _on_config_changed(self, _: ops.ConfigChangedEvent) -> None:
        """Handle changed configuration."""
        self._reconcile()

    def _on_ingress_ready(self, _: IngressPerAppReadyEvent) -> None:
        """Handle ingress ready event."""
        self._reconcile()

    def _on_ingress_revoked(self, _: IngressPerAppRevokedEvent) -> None:
        """Handle ingress revoked event."""
        self._reconcile()

    # Actions events handlers
    def _fail_event(self, event: ops.ActionEvent, results: Dict[str, str], message: str) -> None:
        """Handle failure events.

        Args:
            event: Action event.
            results: Event results.
            message: Error message.
        """
        results["error"] = message
        event.set_results(results)
        event.fail(message)

    def _on_create_admin_action(self, event: ops.ActionEvent) -> None:
        """Handle delete-profile action.

        Args:
            event: Action event.
        """
        name = event.params["name"]
        results = {"password": "", "error": ""}
        if name == "root":
            self._fail_event(event, results, "root is reserved, please choose a different name")
            return
        if (
            not self.container.can_connect()
            or MAUBOT_NAME not in self.container.get_plan().services
            or not self.container.get_service(MAUBOT_NAME).is_running()
        ):
            self._fail_event(event, results, "maubot is not ready")
            return
        password = secrets.token_urlsafe(10)
        config = self._get_configuration()
        if name in config["admins"]:
            self._fail_event(event, results, f"{name} already exists")
            return
        config["admins"][name] = password
        self.container.push(MAUBOT_CONFIGURATION_PATH, yaml.safe_dump(config))
        self.container.restart(MAUBOT_NAME)
        results["password"] = password
        event.set_results(results)

    # Integrations events handlers
    def _on_database_created(self, _: DatabaseCreatedEvent) -> None:
        """Handle database created event."""
        self._reconcile()

    def _on_endpoints_changed(self, _: DatabaseEndpointsChangedEvent) -> None:
        """Handle endpoints changed event."""
        self._reconcile()

    # Relation data handlers
    def _get_postgresql_credentials(self) -> str:
        """Get postgresql credentials from the postgresql integration.

        Returns:
            postgresql credentials.

        Raises:
            MissingPostgreSQLRelationDataError: if relation is not found.
        """
        relation = self.model.get_relation("postgresql")
        if not relation or not relation.app:
            raise MissingPostgreSQLRelationDataError("No postgresql relation data")
        endpoints = self.postgresql.fetch_relation_field(relation.id, "endpoints")
        database = self.postgresql.fetch_relation_field(relation.id, "database")
        username = self.postgresql.fetch_relation_field(relation.id, "username")
        password = self.postgresql.fetch_relation_field(relation.id, "password")

        if not endpoints:
            raise MissingPostgreSQLRelationDataError("Missing mandatory relation data")
        primary_endpoint = endpoints.split(",")[0]
        if not all((primary_endpoint, database, username, password)):
            raise MissingPostgreSQLRelationDataError("Missing mandatory relation data")
        return f"postgresql://{username}:{password}@{primary_endpoint}/{database}"

    # Properties
    @property
    def _pebble_layer(self) -> pebble.LayerDict:
        """Return a dictionary representing a Pebble layer."""
        return {
            "summary": "maubot layer",
            "description": "pebble config layer for maubot",
            "services": {
                NGINX_NAME: {
                    "override": "replace",
                    "summary": "nginx",
                    "command": "/usr/sbin/nginx",
                    "startup": "enabled",
                    "after": [MAUBOT_NAME],
                },
                MAUBOT_NAME: {
                    "override": "replace",
                    "summary": "maubot",
                    "command": "python3 -m maubot -c /data/config.yaml",
                    "startup": "enabled",
                    "working-dir": "/data",
                },
            },
        }


if __name__ == "__main__":  # pragma: nocover
    ops.main(MaubotCharm)<|MERGE_RESOLUTION|>--- conflicted
+++ resolved
@@ -27,12 +27,9 @@
 
 logger = logging.getLogger(__name__)
 
+MAUBOT_CONFIGURATION_PATH = "/data/config.yaml"
 MAUBOT_NAME = "maubot"
-<<<<<<< HEAD
-MAUBOT_CONFIGURATION_PATH = "/data/config.yaml"
-=======
 NGINX_NAME = "nginx"
->>>>>>> 76c0e61c
 
 
 class MissingPostgreSQLRelationDataError(Exception):
@@ -86,12 +83,9 @@
             process.wait()
         config = self._get_configuration()
         config["database"] = self._get_postgresql_credentials()
-<<<<<<< HEAD
         self.container.push(MAUBOT_CONFIGURATION_PATH, yaml.safe_dump(config))
-=======
         config["server"]["public_url"] = self.config.get("public-url")
-        container.push("/data/config.yaml", yaml.safe_dump(config))
->>>>>>> 76c0e61c
+        self.container.push("/data/config.yaml", yaml.safe_dump(config))
 
     def _reconcile(self) -> None:
         """Reconcile workload configuration."""
@@ -103,14 +97,9 @@
         except MissingPostgreSQLRelationDataError:
             self.unit.status = ops.BlockedStatus("postgresql integration is required")
             return
-<<<<<<< HEAD
         self.container.add_layer(MAUBOT_NAME, self._pebble_layer, combine=True)
-        self.container.replan()
-=======
-        container.add_layer(MAUBOT_NAME, self._pebble_layer, combine=True)
-        container.restart(MAUBOT_NAME)
-        container.restart(NGINX_NAME)
->>>>>>> 76c0e61c
+        self.container.restart(MAUBOT_NAME)
+        self.container.restart(NGINX_NAME)
         self.unit.status = ops.ActiveStatus()
 
     def _on_maubot_pebble_ready(self, _: ops.PebbleReadyEvent) -> None:
