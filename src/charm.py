--- conflicted
+++ resolved
@@ -148,7 +148,6 @@
         self._reconcile()
 
     # Integrations events handlers
-<<<<<<< HEAD
     def _on_database_created(self, _: DatabaseCreatedEvent) -> None:
         """Handle database created event."""
         self._reconcile()
@@ -157,8 +156,6 @@
         """Handle endpoints changed event."""
         self._reconcile()
 
-=======
->>>>>>> d495f508
     def _on_ingress_ready(self, _: IngressPerAppReadyEvent) -> None:
         """Handle ingress ready event."""
         self._reconcile()
