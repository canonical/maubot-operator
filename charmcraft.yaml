--- conflicted
+++ resolved
@@ -13,14 +13,10 @@
   source: https://github.com/canonical/maubot-operator
   contact:
     - https://launchpad.net/~canonical-is-devops
-<<<<<<< HEAD
-# build properties
 assumes:
   - juju >= 3.4
 base: ubuntu@24.04
 build-base: ubuntu@24.04
-=======
-
 config:
   options:
     public-url:
@@ -28,13 +24,10 @@
         Public base URL where the server is visible.
       type: string
       default: "https://maubot.local"
-
 resources:
   maubot-image:
     type: oci-image
     description: OCI image for maubot
-
->>>>>>> 76c0e61c
 containers:
   maubot:
     resource: maubot-image
@@ -57,10 +50,6 @@
     limit: 1
   ingress:
     interface: ingress
-resources:
-  maubot-image:
-    type: oci-image
-    description: OCI image for Maubot.
 storage:
   data:
     type: filesystem
