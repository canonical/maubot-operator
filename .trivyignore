--- conflicted
+++ resolved
@@ -5,11 +5,6 @@
 # Blackbox Exporter CVEs - Go project issues
 CVE-2024-24790
 CVE-2024-24788
-<<<<<<< HEAD
-# Blackbox
 CVE-2024-45337
 # Pebble
-=======
-CVE-2024-45337
->>>>>>> d634d966
 CVE-2024-45338